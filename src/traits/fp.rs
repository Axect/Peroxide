/// Functional Programming tools for Vector
pub trait FPVector {
    type Scalar;

    fn fmap<F>(&self, f: F) -> Self
    where
        F: Fn(Self::Scalar) -> Self::Scalar;
    fn reduce<F, T>(&self, init: T, f: F) -> Self::Scalar
    where
        F: Fn(Self::Scalar, Self::Scalar) -> Self::Scalar,
        T: Into<Self::Scalar> + Copy;
    fn zip_with<F>(&self, f: F, other: &Self) -> Self
    where
        F: Fn(Self::Scalar, Self::Scalar) -> Self::Scalar;
    fn filter<F>(&self, f: F) -> Self
    where
        F: Fn(Self::Scalar) -> bool;
    fn take(&self, n: usize) -> Self;
    fn skip(&self, n: usize) -> Self;
    fn sum(&self) -> Self::Scalar;
    fn prod(&self) -> Self::Scalar;
}

/// Functional Programming for Matrix and ComplexMatrix
pub trait FPMatrix {
    type Scalar;

    fn take_row(&self, n: usize) -> Self;
    fn take_col(&self, n: usize) -> Self;
    fn skip_row(&self, n: usize) -> Self;
    fn skip_col(&self, n: usize) -> Self;
    fn fmap<F>(&self, f: F) -> Self
    where
        F: Fn(Self::Scalar) -> Self::Scalar;
    fn col_map<F>(&self, f: F) -> Self
    where
        F: Fn(Vec<Self::Scalar>) -> Vec<Self::Scalar>;
    fn row_map<F>(&self, f: F) -> Self
    where
        F: Fn(Vec<Self::Scalar>) -> Vec<Self::Scalar>;
    fn col_mut_map<F>(&mut self, f: F)
    where
        F: Fn(Vec<Self::Scalar>) -> Vec<Self::Scalar>;
    fn row_mut_map<F>(&mut self, f: F)
    where
        F: Fn(Vec<Self::Scalar>) -> Vec<Self::Scalar>;
    fn reduce<F, T>(&self, init: T, f: F) -> Self::Scalar
    where
<<<<<<< HEAD
        F: Fn(Self::Scalar, Self::Scalar) -> Self::Scalar,
        T: Into<Self::Scalar>;
    fn zip_with<F>(&self, f: F, other: &Self) -> Self
=======
        F: Fn(f64, f64) -> f64,
        T: Into<f64> + Copy + Clone;
    fn zip_with<F>(&self, f: F, other: &Matrix) -> Matrix
>>>>>>> fc41e3c1
    where
        F: Fn(Self::Scalar, Self::Scalar) -> Self::Scalar;
    fn col_reduce<F>(&self, f: F) -> Vec<Self::Scalar>
    where
        F: Fn(Vec<Self::Scalar>) -> Self::Scalar;
    fn row_reduce<F>(&self, f: F) -> Vec<Self::Scalar>
    where
<<<<<<< HEAD
        F: Fn(Vec<Self::Scalar>) -> Self::Scalar;
=======
        F: Fn(Vec<f64>) -> f64;
}

/// Functional Programming tools for Vector in Parallel (Uses Rayon crate)
pub trait ParallelFPVector {
    type Scalar;

    fn par_fmap<F>(&self, f: F) -> Self
    where
        F: Fn(Self::Scalar) -> Self::Scalar + Send + Sync;
    fn par_reduce<F, T>(&self, init: T, f: F) -> Self::Scalar
    where
        F: Fn(Self::Scalar, Self::Scalar) -> Self::Scalar + Send + Sync,
        T: Into<Self::Scalar> + Send + Sync + Copy;
    fn par_zip_with<F>(&self, f: F, other: &Self) -> Self
    where
        F: Fn(Self::Scalar, Self::Scalar) -> Self::Scalar + Send + Sync;
    fn par_filter<F>(&self, f: F) -> Self
    where
        F: Fn(Self::Scalar) -> bool + Send + Sync;
}

/// Functional Programming for Matrix in Parallel (Uses Rayon crate)
pub trait ParallelFPMatrix {
    fn par_fmap<F>(&self, f: F) -> Matrix
    where
        F: Fn(f64) -> f64 + Send + Sync;
    fn par_reduce<F, T>(&self, init: T, f: F) -> f64
    where
        F: Fn(f64, f64) -> f64 + Send + Sync,
        T: Into<f64> + Copy + Clone + Send + Sync;
    fn par_zip_with<F>(&self, f: F, other: &Matrix) -> Matrix
    where
        F: Fn(f64, f64) -> f64 + Send + Sync;
    fn par_col_reduce<F>(&self, f: F) -> Vec<f64>
    where
        F: Fn(Vec<f64>) -> f64 + Send + Sync;
    fn par_row_reduce<F>(&self, f: F) -> Vec<f64>
    where
        F: Fn(Vec<f64>) -> f64 + Send + Sync;
>>>>>>> fc41e3c1
}<|MERGE_RESOLUTION|>--- conflicted
+++ resolved
@@ -46,15 +46,9 @@
         F: Fn(Vec<Self::Scalar>) -> Vec<Self::Scalar>;
     fn reduce<F, T>(&self, init: T, f: F) -> Self::Scalar
     where
-<<<<<<< HEAD
         F: Fn(Self::Scalar, Self::Scalar) -> Self::Scalar,
         T: Into<Self::Scalar>;
     fn zip_with<F>(&self, f: F, other: &Self) -> Self
-=======
-        F: Fn(f64, f64) -> f64,
-        T: Into<f64> + Copy + Clone;
-    fn zip_with<F>(&self, f: F, other: &Matrix) -> Matrix
->>>>>>> fc41e3c1
     where
         F: Fn(Self::Scalar, Self::Scalar) -> Self::Scalar;
     fn col_reduce<F>(&self, f: F) -> Vec<Self::Scalar>
@@ -62,10 +56,7 @@
         F: Fn(Vec<Self::Scalar>) -> Self::Scalar;
     fn row_reduce<F>(&self, f: F) -> Vec<Self::Scalar>
     where
-<<<<<<< HEAD
         F: Fn(Vec<Self::Scalar>) -> Self::Scalar;
-=======
-        F: Fn(Vec<f64>) -> f64;
 }
 
 /// Functional Programming tools for Vector in Parallel (Uses Rayon crate)
@@ -105,5 +96,4 @@
     fn par_row_reduce<F>(&self, f: F) -> Vec<f64>
     where
         F: Fn(Vec<f64>) -> f64 + Send + Sync;
->>>>>>> fc41e3c1
 }