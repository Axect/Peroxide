--- conflicted
+++ resolved
@@ -2,9 +2,6 @@
 
 pub type C64 = Complex<f64>;
 
-<<<<<<< HEAD
 pub mod integral;
-=======
 pub mod matrix;
->>>>>>> eede4dbf
 pub mod vector;